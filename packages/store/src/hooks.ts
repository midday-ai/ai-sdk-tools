"use client";

import type { UIMessage, UseChatHelpers } from "@ai-sdk/react";
import type { ChatStatus } from "ai";
import * as React from "react";
import { createContext, useCallback, useContext, useRef } from "react";
import { useStore } from "zustand";
import { devtools, subscribeWithSelector } from "zustand/middleware";
import { useShallow } from "zustand/shallow";
import { createStore, type StateCreator } from "zustand/vanilla";
import { debug } from "./debug";

// --- Performance monitoring and batching ---
let __freezeDetectorStarted = false;
let __freezeRafId = 0;
let __freezeLastTs = 0;
let __lastActionLabel: string | undefined;
let __clearLastActionTimer: ReturnType<typeof setTimeout> | null = null;

// Batched updates queue with priority
const __updateQueue: Array<{ callback: () => void; priority: number }> = [];
let __batchedUpdateScheduled = false;

function markLastAction(label: string) {
  __lastActionLabel = label;
  if (typeof window !== "undefined") {
    if (__clearLastActionTimer) clearTimeout(__clearLastActionTimer);
    __clearLastActionTimer = setTimeout(() => {
      if (__lastActionLabel === label) __lastActionLabel = undefined;
    }, 250);
  }
}

function batchUpdates(callback: () => void, priority = 0) {
  if (typeof window === "undefined") {
    callback();
    return;
  }

  __updateQueue.push({ callback, priority });

  if (!__batchedUpdateScheduled) {
    __batchedUpdateScheduled = true;

    // Use scheduler if available, otherwise fallback to rAF
    const scheduler = (window as any).scheduler;
    const schedule = scheduler?.postTask
      ? scheduler.postTask.bind(scheduler)
      : window.requestAnimationFrame?.bind(window) ||
        ((fn: () => void) => setTimeout(fn, 0));

    schedule(() => {
      const updates = __updateQueue.splice(0);
      __batchedUpdateScheduled = false;

      // Sort by priority (higher priority first) and execute
      updates.sort((a, b) => b.priority - a.priority);
      updates.forEach((update) => {
        update.callback();
      });
    });
  }
}

function startFreezeDetector({
  thresholdMs = 80,
}: {
  thresholdMs?: number;
} = {}): void {
  if (typeof window === "undefined" || __freezeDetectorStarted) return;
  __freezeDetectorStarted = true;
  __freezeLastTs = performance.now();

  const tick = (now: number) => {
    const expected = __freezeLastTs + 16.7;
    const blockedMs = now - expected;
    if (blockedMs > thresholdMs) {
      debug.warn(
        "[Freeze]",
        `${Math.round(blockedMs)}ms`,
        "lastAction=",
        __lastActionLabel,
      );
    }
    __freezeLastTs = now;
    __freezeRafId = window.requestAnimationFrame(tick);
  };

  __freezeRafId = window.requestAnimationFrame(tick);
  window.addEventListener("beforeunload", () => {
    if (__freezeRafId) cancelAnimationFrame(__freezeRafId);
  });
}

if (typeof window !== "undefined") {
  startFreezeDetector({ thresholdMs: 80 });
}

// Enhanced throttle with requestIdleCallback support
function enhancedThrottle<T extends (...args: any[]) => void>(
  func: T,
  wait: number,
): T {
  let timeout: ReturnType<typeof setTimeout> | null = null;
  let previous = 0;
  let pendingArgs: Parameters<T> | null = null;

  const execute = () => {
    if (pendingArgs) {
      func.apply(null, pendingArgs);
      pendingArgs = null;
    }
  };

  return ((...args: Parameters<T>) => {
    const now = Date.now();
    const remaining = wait - (now - previous);
    pendingArgs = args;

    if (remaining <= 0 || remaining > wait) {
      if (timeout) {
        clearTimeout(timeout);
        timeout = null;
      }
      previous = now;

      // Use requestIdleCallback if available for better performance
      if (
        typeof window !== "undefined" &&
        (window as any).requestIdleCallback
      ) {
        (window as any).requestIdleCallback(execute, { timeout: 50 });
      } else {
        execute();
      }
    } else if (!timeout) {
      timeout = setTimeout(() => {
        previous = Date.now();
        timeout = null;

        if (
          typeof window !== "undefined" &&
          (window as any).requestIdleCallback
        ) {
          (window as any).requestIdleCallback(execute, { timeout: 50 });
        } else {
          execute();
        }
      }, remaining);
    }
  }) as T;
}

// Message indexing for O(1) lookups
class MessageIndex<TMessage extends UIMessage> {
  private idToMessage = new Map<string, TMessage>();
  private idToIndex = new Map<string, number>();

  update(messages: TMessage[]) {
    this.idToMessage.clear();
    this.idToIndex.clear();

    messages.forEach((message, index) => {
      this.idToMessage.set(message.id, message);
      this.idToIndex.set(message.id, index);
    });
  }

  getById(id: string): TMessage | undefined {
    return this.idToMessage.get(id);
  }

  getIndexById(id: string): number | undefined {
    return this.idToIndex.get(id);
  }

  has(id: string): boolean {
    return this.idToMessage.has(id);
  }
}

export interface StoreState<TMessage extends UIMessage = UIMessage> {
  id: string | undefined;
  messages: TMessage[];
  status: ChatStatus;
  error: Error | undefined;

  // Performance optimizations
  _throttledMessages: TMessage[] | null;
  _messageIndex: MessageIndex<TMessage>;
  _memoizedSelectors: Map<string, { result: any; deps: any[] }>;

  // Transient data parts (not persisted in messages)
  _transientDataParts: Map<string, any>;

  // Actions with batching
  setId: (id: string | undefined) => void;
  setMessages: (messages: TMessage[]) => void;
  setStatus: (status: ChatStatus) => void;
  setError: (error: Error | undefined) => void;
  setNewChat: (id: string, messages: TMessage[]) => void;
  pushMessage: (message: TMessage) => void;
  popMessage: () => void;
  replaceMessage: (index: number, message: TMessage) => void;
  replaceMessageById: (id: string, message: TMessage) => void;

  // Chat helpers
  sendMessage?: UseChatHelpers<TMessage>["sendMessage"];
  regenerate?: UseChatHelpers<TMessage>["regenerate"];
  stop?: UseChatHelpers<TMessage>["stop"];
  resumeStream?: UseChatHelpers<TMessage>["resumeStream"];
  addToolResult?: UseChatHelpers<TMessage>["addToolResult"];
  clearError?: UseChatHelpers<TMessage>["clearError"];

  // Internal sync method
  _syncState: (newState: Partial<StoreState<TMessage>>) => void;

  // Reset method
  reset: () => void;

  // Optimized getters
  getLastMessageId: () => string | null;
  getMessageIds: () => string[];
  getThrottledMessages: () => TMessage[];
  getInternalMessages: () => TMessage[];
  getMessageById: (id: string) => TMessage | undefined;
  getMessageIndexById: (id: string) => number | undefined;
  getMessagesSlice: (start: number, end?: number) => TMessage[];
  getMessageCount: () => number;

  // Memoized complex selectors
  getMemoizedSelector: <T>(key: string, selector: () => T, deps: any[]) => T;

  // Effects
  registerThrottledMessagesEffect: (effect: () => void) => () => void;

  // Transient data methods
  setTransientDataPart: (type: string, data: any) => void;
  getTransientDataPart: (type: string) => any;
  removeTransientDataPart: (type: string) => void;
  clearTransientDataParts: () => void;
}

const MESSAGES_THROTTLE_MS = 16; // ~60fps for smooth streaming

export function createChatStoreCreator<TMessage extends UIMessage>(
  initialMessages: TMessage[] = [],
): StateCreator<StoreState<TMessage>, [], []> {
  let throttledMessagesUpdater: (() => void) | null = null;
  const messageIndex = new MessageIndex<TMessage>();
  const throttledEffects = new Set<() => void>();

  messageIndex.update(initialMessages);
  return (set, get) => {
    if (!throttledMessagesUpdater) {
      throttledMessagesUpdater = enhancedThrottle(() => {
        batchUpdates(() => {
          const state = get();
          const newThrottledMessages = [...state.messages];
          state._messageIndex.update(newThrottledMessages);

          set({
            _throttledMessages: newThrottledMessages,
          });

          throttledEffects.forEach((cb) => {
            try {
              cb();
            } catch (err) {
              // eslint-disable-next-line no-console
              console.warn("[chat-store-base] throttled effect error", err);
            }
          });
        });
      }, MESSAGES_THROTTLE_MS);
    }

    return {
      id: undefined,
      messages: initialMessages,
      status: "ready" as const,
      error: undefined,
      _throttledMessages: [...initialMessages],
      _messageIndex: messageIndex,
      _memoizedSelectors: new Map(),
      _transientDataParts: new Map(),

      // Chat helpers
      sendMessage: undefined,
      regenerate: undefined,
      stop: undefined,
      resumeStream: undefined,
      addToolResult: undefined,
      clearError: undefined,

      setId: (id) => {
        markLastAction("chat:setId");
        batchUpdates(() => set({ id }));
      },

      setMessages: (messages) => {
        markLastAction("chat:setMessages");
        batchUpdates(() => {
          // Avoid unnecessary work if messages haven't changed
          const currentState = get();
          if (messages === currentState.messages) return;

          set({
            messages: messages,
            _memoizedSelectors: new Map(), // Clear memoized selectors
          });

          // During streaming, update immediately for smooth text rendering
          if (currentState.status === "streaming") {
            batchUpdates(() => {
              const state = get();
              const newThrottledMessages = [...state.messages];
              state._messageIndex.update(newThrottledMessages);

              set({
                _throttledMessages: newThrottledMessages,
              });
            }, 1); // High priority for streaming updates
          } else {
            throttledMessagesUpdater?.();
          }
        });
      },

      setStatus: (status) => {
        markLastAction("chat:setStatus");
        batchUpdates(() => set({ status }));
      },

      setError: (error) => {
        markLastAction("chat:setError");
        batchUpdates(() => set({ error }));
      },

      setNewChat: (id, messages) => {
        markLastAction("chat:setNewChat");
        batchUpdates(() => {
          set({
            messages: messages,
            status: "ready",
            error: undefined,
            id,
            _memoizedSelectors: new Map(),
          });
          throttledMessagesUpdater?.();
        });
      },

      pushMessage: (message) => {
        markLastAction("chat:pushMessage");
        batchUpdates(() => {
          const currentState = get();
          set((state) => ({
            messages: [...state.messages, message],
            _memoizedSelectors: new Map(),
          }));

          // During streaming, update immediately for smooth text rendering
          if (currentState.status === "streaming") {
            batchUpdates(() => {
              const state = get();
              const newThrottledMessages = [...state.messages];
              state._messageIndex.update(newThrottledMessages);

              set({
                _throttledMessages: newThrottledMessages,
              });
            }, 1); // High priority for streaming updates
          } else {
            throttledMessagesUpdater?.();
          }
        });
      },

      popMessage: () => {
        markLastAction("chat:popMessage");
        batchUpdates(() => {
          set((state) => ({
            messages: state.messages.slice(0, -1),
            _memoizedSelectors: new Map(),
          }));
          throttledMessagesUpdater?.();
        });
      },

      replaceMessage: (index, message) => {
        markLastAction("chat:replaceMessage");
        batchUpdates(() => {
          const currentState = get();
          set((state) => {
            const newMessages = [...state.messages];
            newMessages[index] = structuredClone(message);
            return {
              messages: newMessages,
              _memoizedSelectors: new Map(),
            };
          });

          // During streaming, update immediately for smooth text rendering
          if (currentState.status === "streaming") {
            batchUpdates(() => {
              const state = get();
              const newThrottledMessages = [...state.messages];
              state._messageIndex.update(newThrottledMessages);

              set({
                _throttledMessages: newThrottledMessages,
              });
            }, 1); // High priority for streaming updates
          } else {
            throttledMessagesUpdater?.();
          }
        });
      },

      replaceMessageById: (id, message) => {
        markLastAction("chat:replaceMessageById");
        batchUpdates(() => {
          const currentState = get();
          set((state) => {
            const index = state._messageIndex.getIndexById(id);
            if (index === undefined) return state;

            const newMessages = [...state.messages];
            newMessages[index] = structuredClone(message);
            return {
              messages: newMessages,
              _memoizedSelectors: new Map(),
            };
          });

          // During streaming, update immediately for smooth text rendering
          if (currentState.status === "streaming") {
            batchUpdates(() => {
              const state = get();
              const newThrottledMessages = [...state.messages];
              state._messageIndex.update(newThrottledMessages);

              set({
                _throttledMessages: newThrottledMessages,
              });
            }, 1); // High priority for streaming updates
          } else {
            throttledMessagesUpdater?.();
          }
        });
      },

      _syncState: (newState) => {
        markLastAction("chat:_syncState");
        batchUpdates(() => {
          set(
            {
              ...newState,
              _memoizedSelectors: new Map(), // Clear memoized selectors on sync
            },
            false,
            // 'syncFromUseChat',
          );
          if (newState.messages) {
            throttledMessagesUpdater?.();
          }
        });
      },

      reset: () => {
        markLastAction("chat:reset");
        batchUpdates(() => {
          const state = get();
          const newMessageIndex = new MessageIndex<TMessage>();
          newMessageIndex.update([]);

          // Also clear messages via setMessages if available (to sync with chat helpers)
          if (state.setMessages) {
            state.setMessages([]);
          }

          set({
            id: undefined,
            messages: [],
            status: "ready" as const,
            error: undefined,
            _throttledMessages: [],
            _messageIndex: newMessageIndex,
            _memoizedSelectors: new Map(),
            _transientDataParts: new Map(),
          });
        });
      },

      // Optimized getters
      getLastMessageId: () => {
        const state = get();
        return state.messages.length > 0
          ? state.messages[state.messages.length - 1].id
          : null;
      },

      getMessageIds: () => {
        const state = get();
        return (state._throttledMessages || state.messages).map((m) => m.id);
      },

      getThrottledMessages: () => {
        const state = get();
        return state._throttledMessages || state.messages;
      },

      getInternalMessages: () => {
        const state = get();
        return state.messages;
      },

      getMessageById: (id) => {
        const state = get();
        return state._messageIndex.getById(id);
      },

      getMessageIndexById: (id) => {
        const state = get();
        return state._messageIndex.getIndexById(id);
      },

      getMessagesSlice: (start, end) => {
        const state = get();
        const messages = state._throttledMessages || state.messages;
        return messages.slice(start, end);
      },

      getMessageCount: () => {
        const state = get();
        const messages = state._throttledMessages || state.messages;
        return messages.length;
      },

      getMemoizedSelector: <T>(
        key: string,
        selector: () => T,
        deps: any[],
      ): T => {
        const state = get();
        const cached = state._memoizedSelectors.get(key);

        // Fast dependency comparison using length + JSON for complex objects
        if (
          cached &&
          cached.deps.length === deps.length &&
          (deps.length === 0 ||
            JSON.stringify(cached.deps) === JSON.stringify(deps))
        ) {
          return cached.result;
        }

        const result = selector();
        state._memoizedSelectors.set(key, { result, deps: [...deps] });
        return result;
      },

      // Effects
      registerThrottledMessagesEffect: (effect: () => void) => {
        throttledEffects.add(effect);
        return () => {
          throttledEffects.delete(effect);
        };
      },

      // Transient data methods
      setTransientDataPart: (type, data) => {
        markLastAction("chat:setTransientDataPart");
        batchUpdates(() => {
          set((state) => {
            const newTransientDataParts = new Map(state._transientDataParts);
            newTransientDataParts.set(type, data);
            return { _transientDataParts: newTransientDataParts };
          });
        });
      },

      getTransientDataPart: (type) => {
        const state = get();
        return state._transientDataParts.get(type);
      },

      removeTransientDataPart: (type) => {
        markLastAction("chat:removeTransientDataPart");
        batchUpdates(() => {
          set((state) => {
            const newTransientDataParts = new Map(state._transientDataParts);
            newTransientDataParts.delete(type);
            return { _transientDataParts: newTransientDataParts };
          });
        });
      },

      clearTransientDataParts: () => {
        markLastAction("chat:clearTransientDataParts");
        batchUpdates(() => set({ _transientDataParts: new Map() }));
      },
    };
  };
}

export function createChatStore<TMessage extends UIMessage = UIMessage>(
  initialMessages: TMessage[] = [],
) {
  return createStore<StoreState<TMessage>>()(
    devtools(
      subscribeWithSelector(createChatStoreCreator<TMessage>(initialMessages)),
      { name: "chat-store" },
    ),
  );
}

type ChatStoreApi<TMessage extends UIMessage = UIMessage> = ReturnType<
  typeof createChatStore<TMessage>
>;

export const ChatStoreContext = createContext<ChatStoreApi<any> | undefined>(
  undefined,
);

type CompatibleChatStoreApi<TMessage extends UIMessage = UIMessage> = Omit<
  ChatStoreApi<TMessage>,
  "setState"
> & {
  setState(
    partial:
      | StoreState<TMessage>
      | Partial<StoreState<TMessage>>
      | ((
          state: StoreState<TMessage>,
        ) => StoreState<TMessage> | Partial<StoreState<TMessage>>),
    replace?: boolean,
    action?:
      | (
          | string
          | {
              [x: string]: unknown;
              [x: number]: unknown;
              [x: symbol]: unknown;
              type: string;
            }
        )
      | undefined,
  ): void;
};

export function Provider<TMessage extends UIMessage = UIMessage>({
  children,
<<<<<<< HEAD
  initialMessages = [],
  store,
=======
  initialMessages,
>>>>>>> 77db511a
}: {
  children: React.ReactNode;
  initialMessages?: TMessage[];
  store?: CompatibleChatStoreApi<TMessage>;
}) {
  const storeRef = useRef<CompatibleChatStoreApi<TMessage> | null>(null);

  if (storeRef.current === null) {
<<<<<<< HEAD
    storeRef.current = store || createChatStore<TMessage>(initialMessages);
=======
    storeRef.current = createChatStore<TMessage>(initialMessages ?? []);
>>>>>>> 77db511a
  }

  return React.createElement(
    ChatStoreContext.Provider,
    { value: storeRef.current },
    children,
  );
}

// Standard Zustand v5 store hook
export function useChatStore<T, TMessage extends UIMessage = UIMessage>(
  selector: (store: StoreState<TMessage>) => T,
): T;
export function useChatStore<
  TMessage extends UIMessage = UIMessage,
>(): StoreState<TMessage>;
export function useChatStore<
  T = StoreState<UIMessage>,
  TMessage extends UIMessage = UIMessage,
>(selector?: (store: StoreState<TMessage>) => T) {
  const store = useContext(ChatStoreContext);
  if (!store) throw new Error("useChatStore must be used within Provider");

  const selectorOrIdentity =
    selector || ((s: StoreState<TMessage>) => s as unknown as T);

  // Use Zustand's built-in useStore
  return useStore(store, selectorOrIdentity as (state: any) => T);
}

export function useChatStoreApi<TMessage extends UIMessage = UIMessage>() {
  const store = useContext(ChatStoreContext);
  if (!store) throw new Error("useChatStoreApi must be used within Provider");
  return store as ChatStoreApi<TMessage>;
}

// Optimized selector hooks with memoization
export const useChatMessages = <TMessage extends UIMessage = UIMessage>() => {
  return useChatStore(
    useShallow((state: StoreState<TMessage>) => state.getThrottledMessages()),
  );
};

// Stable selector functions to avoid recreation
const statusSelector = (state: StoreState<any>) => state.status;
const errorSelector = (state: StoreState<any>) => state.error;
const idSelector = (state: StoreState<any>) => state.id;
const messageCountSelector = (state: StoreState<any>) =>
  state.getMessageCount();

export const useChatStatus = () => useChatStore(statusSelector);
export const useChatError = () => useChatStore(errorSelector);
export const useChatId = () => useChatStore(idSelector);
export const useMessageIds = <TMessage extends UIMessage = UIMessage>() =>
  useChatStore(
    useShallow((state: StoreState<TMessage>) => state.getMessageIds()),
  );

// Optimized message selector with O(1) lookup
export const useMessageById = <TMessage extends UIMessage = UIMessage>(
  messageId: string,
) => {
  return useChatStore(
    useCallback(
      (state: StoreState<TMessage>) => {
        const message = state.getMessageById(messageId);
        if (!message) throw new Error(`Message not found for id: ${messageId}`);
        return message;
      },
      [messageId],
    ),
  );
};

// Virtualization helper for large message lists
export const useVirtualMessages = <TMessage extends UIMessage = UIMessage>(
  start: number,
  end?: number,
) => {
  return useChatStore(
    useCallback(
      (state: StoreState<TMessage>) => state.getMessagesSlice(start, end),
      [start, end],
    ),
  );
};

export const useMessageCount = () => useChatStore(messageCountSelector);

// Reset hook for convenience
export const useChatReset = () => useChatStore((state) => state.reset);
// Stable fallback functions to prevent infinite loops
const fallbackSendMessage = async () => {
  debug.warn(
    "sendMessage not configured - make sure useChat is called with transport",
  );
};
const fallbackRegenerate = async () => {
  debug.warn(
    "regenerate not configured - make sure useChat is called with transport",
  );
};
const fallbackStop = async () => {
  debug.warn(
    "stop not configured - make sure useChat is called with transport",
  );
};
const fallbackResumeStream = async () => {
  debug.warn(
    "resumeStream not configured - make sure useChat is called with transport",
  );
};
const fallbackAddToolResult = async () => {
  debug.warn(
    "addToolResult not configured - make sure useChat is called with transport",
  );
};
const fallbackClearError = () => {
  debug.warn(
    "clearError not configured - make sure useChat is called with transport",
  );
};

export type ChatActions<TMessage extends UIMessage = UIMessage> = {
  setMessages: (messages: TMessage[]) => void;
  pushMessage: (message: TMessage) => void;
  popMessage: () => void;
  replaceMessage: (index: number, message: TMessage) => void;
  replaceMessageById: (id: string, message: TMessage) => void;
  setStatus: (status: ChatStatus) => void;
  setError: (error: Error | undefined) => void;
  setId: (id: string | undefined) => void;
  setNewChat: (id: string, messages: TMessage[]) => void;
  reset: () => void;
  sendMessage: UseChatHelpers<TMessage>["sendMessage"];
  regenerate: UseChatHelpers<TMessage>["regenerate"];
  stop: UseChatHelpers<TMessage>["stop"];
  resumeStream: UseChatHelpers<TMessage>["resumeStream"];
  addToolResult: UseChatHelpers<TMessage>["addToolResult"];
  clearError: UseChatHelpers<TMessage>["clearError"];
};

export const useChatActions = <
  TMessage extends UIMessage = UIMessage,
>(): ChatActions<TMessage> =>
  useChatStore(
    useShallow((state: StoreState<TMessage>) => ({
      setMessages: state.setMessages,
      pushMessage: state.pushMessage,
      popMessage: state.popMessage,
      replaceMessage: state.replaceMessage,
      replaceMessageById: state.replaceMessageById,
      setStatus: state.setStatus,
      setError: state.setError,
      setId: state.setId,
      setNewChat: state.setNewChat,
      reset: state.reset,
      sendMessage: state.sendMessage || fallbackSendMessage,
      regenerate: state.regenerate || fallbackRegenerate,
      stop: state.stop || fallbackStop,
      resumeStream: state.resumeStream || fallbackResumeStream,
      addToolResult: state.addToolResult || fallbackAddToolResult,
      clearError: state.clearError || fallbackClearError,
    })),
  );

// Memoized complex selector hook
export const useSelector = <TMessage extends UIMessage = UIMessage, T = any>(
  key: string,
  selector: (messages: TMessage[]) => T,
  deps: any[] = [],
) => {
  return useChatStore(
    useCallback(
      (state: StoreState<TMessage>) =>
        state.getMemoizedSelector(
          key,
          () => selector(state.getThrottledMessages()),
          [state.getMessageCount(), ...deps],
        ),
      [key, selector, deps],
    ),
  );
};<|MERGE_RESOLUTION|>--- conflicted
+++ resolved
@@ -652,12 +652,8 @@
 
 export function Provider<TMessage extends UIMessage = UIMessage>({
   children,
-<<<<<<< HEAD
-  initialMessages = [],
+  initialMessages,
   store,
-=======
-  initialMessages,
->>>>>>> 77db511a
 }: {
   children: React.ReactNode;
   initialMessages?: TMessage[];
@@ -666,11 +662,8 @@
   const storeRef = useRef<CompatibleChatStoreApi<TMessage> | null>(null);
 
   if (storeRef.current === null) {
-<<<<<<< HEAD
-    storeRef.current = store || createChatStore<TMessage>(initialMessages);
-=======
-    storeRef.current = createChatStore<TMessage>(initialMessages ?? []);
->>>>>>> 77db511a
+    storeRef.current =
+      store || createChatStore<TMessage>(initialMessages || []);
   }
 
   return React.createElement(
